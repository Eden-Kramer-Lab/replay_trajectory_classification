# Matlab files
*.mat

# Jupyter Notebook
.ipynb_checkpoints

# Byte-compiled / optimized / DLL files
__pycache__/
*.py[cod]
*$py.class

# C extensions
*.so

# Distribution / packaging
.Python
env/
build/
develop-eggs/
dist/
downloads/
eggs/
.eggs/
lib/
lib64/
parts/
sdist/
var/
wheels/
*.egg-info/
.installed.cfg
*.egg

# PyInstaller
#  Usually these files are written by a python script from a template
#  before PyInstaller builds the exe, so as to inject date/other infos into it.
*.manifest
*.spec

# Installer logs
pip-log.txt
pip-delete-this-directory.txt

# Unit test / coverage reports
htmlcov/
.tox/
.coverage
.coverage.*
.cache
nosetests.xml
coverage.xml
*.cover
.hypothesis/
.DS_Store
*.mp4
*.gif
*.csv
*.png
*.lock
*.dirlock
*.nc
<<<<<<< HEAD

!fra_11_04_0001.gif
=======
*.prof
>>>>>>> 9da5214f
<|MERGE_RESOLUTION|>--- conflicted
+++ resolved
@@ -59,9 +59,4 @@
 *.lock
 *.dirlock
 *.nc
-<<<<<<< HEAD
-
-!fra_11_04_0001.gif
-=======
-*.prof
->>>>>>> 9da5214f
+*.prof